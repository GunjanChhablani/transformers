--- conflicted
+++ resolved
@@ -28,12 +28,9 @@
 MODEL_MAPPING_NAMES = OrderedDict(
     [
         # Base model mapping
-<<<<<<< HEAD
         ("plbart", "PLBartModel"),
-=======
         ("gptj", "GPTJModel"),
         ("layoutlmv2", "LayoutLMv2Model"),
->>>>>>> 76c4d8bf
         ("beit", "BeitModel"),
         ("rembert", "RemBertModel"),
         ("visual_bert", "VisualBertModel"),
@@ -140,11 +137,8 @@
 MODEL_WITH_LM_HEAD_MAPPING_NAMES = OrderedDict(
     [
         # Model with LM heads mapping
-<<<<<<< HEAD
         ("plbart", "PLBartForConditionalGeneration"),
-=======
         ("gptj", "GPTJForCausalLM"),
->>>>>>> 76c4d8bf
         ("rembert", "RemBertForMaskedLM"),
         ("roformer", "RoFormerForMaskedLM"),
         ("bigbird_pegasus", "BigBirdPegasusForConditionalGeneration"),
@@ -193,11 +187,8 @@
 MODEL_FOR_CAUSAL_LM_MAPPING_NAMES = OrderedDict(
     [
         # Model for Causal LM mapping
-<<<<<<< HEAD
         ("plbart", "PLBartForCausalLM"),
-=======
         ("gptj", "GPTJForCausalLM"),
->>>>>>> 76c4d8bf
         ("rembert", "RemBertForCausalLM"),
         ("roformer", "RoFormerForCausalLM"),
         ("bigbird_pegasus", "BigBirdPegasusForCausalLM"),
@@ -303,12 +294,9 @@
 MODEL_FOR_SEQUENCE_CLASSIFICATION_MAPPING_NAMES = OrderedDict(
     [
         # Model for Sequence Classification mapping
-<<<<<<< HEAD
         ("plbart", "PLBartForSequenceClassification"),
-=======
         ("gptj", "GPTJForSequenceClassification"),
         ("layoutlmv2", "LayoutLMv2ForSequenceClassification"),
->>>>>>> 76c4d8bf
         ("rembert", "RemBertForSequenceClassification"),
         ("canine", "CanineForSequenceClassification"),
         ("roformer", "RoFormerForSequenceClassification"),
@@ -351,11 +339,8 @@
 MODEL_FOR_QUESTION_ANSWERING_MAPPING_NAMES = OrderedDict(
     [
         # Model for Question Answering mapping
-<<<<<<< HEAD
         ("plbart", "PLBartForQuestionAnswering"),
-=======
         ("layoutlmv2", "LayoutLMv2ForQuestionAnswering"),
->>>>>>> 76c4d8bf
         ("rembert", "RemBertForQuestionAnswering"),
         ("canine", "CanineForQuestionAnswering"),
         ("roformer", "RoFormerForQuestionAnswering"),
