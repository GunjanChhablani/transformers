--- conflicted
+++ resolved
@@ -28,11 +28,8 @@
 MODEL_MAPPING_NAMES = OrderedDict(
     [
         # Base model mapping
-<<<<<<< HEAD
         ("plbart", "PLBartModel"),
-=======
         ("fnet", "FNetModel"),
->>>>>>> 0ddadbf0
         ("gptj", "GPTJModel"),
         ("layoutlmv2", "LayoutLMv2Model"),
         ("beit", "BeitModel"),
@@ -142,11 +139,8 @@
 MODEL_WITH_LM_HEAD_MAPPING_NAMES = OrderedDict(
     [
         # Model with LM heads mapping
-<<<<<<< HEAD
         ("plbart", "PLBartForConditionalGeneration"),
-=======
         ("fnet", "FNetForMaskedLM"),
->>>>>>> 0ddadbf0
         ("gptj", "GPTJForCausalLM"),
         ("rembert", "RemBertForMaskedLM"),
         ("roformer", "RoFormerForMaskedLM"),
@@ -311,11 +305,8 @@
 MODEL_FOR_SEQUENCE_CLASSIFICATION_MAPPING_NAMES = OrderedDict(
     [
         # Model for Sequence Classification mapping
-<<<<<<< HEAD
         ("plbart", "PLBartForSequenceClassification"),
-=======
         ("fnet", "FNetForSequenceClassification"),
->>>>>>> 0ddadbf0
         ("gptj", "GPTJForSequenceClassification"),
         ("layoutlmv2", "LayoutLMv2ForSequenceClassification"),
         ("rembert", "RemBertForSequenceClassification"),
@@ -360,11 +351,8 @@
 MODEL_FOR_QUESTION_ANSWERING_MAPPING_NAMES = OrderedDict(
     [
         # Model for Question Answering mapping
-<<<<<<< HEAD
         ("plbart", "PLBartForQuestionAnswering"),
-=======
         ("fnet", "FNetForQuestionAnswering"),
->>>>>>> 0ddadbf0
         ("layoutlmv2", "LayoutLMv2ForQuestionAnswering"),
         ("rembert", "RemBertForQuestionAnswering"),
         ("canine", "CanineForQuestionAnswering"),
