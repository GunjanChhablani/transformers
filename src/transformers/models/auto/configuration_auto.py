--- conflicted
+++ resolved
@@ -26,11 +26,8 @@
 CONFIG_MAPPING_NAMES = OrderedDict(
     [
         # Add configs here
-<<<<<<< HEAD
         ("plbart", "PLBartConfig"),
-=======
         ("fnet", "FNetConfig"),
->>>>>>> 0ddadbf0
         ("gptj", "GPTJConfig"),
         ("layoutlmv2", "LayoutLMv2Config"),
         ("beit", "BeitConfig"),
@@ -104,12 +101,9 @@
 CONFIG_ARCHIVE_MAP_MAPPING_NAMES = OrderedDict(
     [
         # Add archive maps here
-<<<<<<< HEAD
         ("plbart", "PLBART_PRETRAINED_CONFIG_ARCHIVE_MAP"),
-=======
         ("fnet", "FNET_PRETRAINED_CONFIG_ARCHIVE_MAP"),
         ("pegasus", "PEGASUS_PRETRAINED_CONFIG_ARCHIVE_MAP"),
->>>>>>> 0ddadbf0
         ("gptj", "GPTJ_PRETRAINED_CONFIG_ARCHIVE_MAP"),
         ("layoutlmv2", "LAYOUTLMV2_PRETRAINED_CONFIG_ARCHIVE_MAP"),
         ("beit", "BEIT_PRETRAINED_CONFIG_ARCHIVE_MAP"),
@@ -174,11 +168,8 @@
 MODEL_NAMES_MAPPING = OrderedDict(
     [
         # Add full (and cased) model names here
-<<<<<<< HEAD
         ("plbart", "PLBart"),
-=======
         ("fnet", "FNet"),
->>>>>>> 0ddadbf0
         ("gptj", "GPT-J"),
         ("beit", "BeiT"),
         ("rembert", "RemBERT"),
