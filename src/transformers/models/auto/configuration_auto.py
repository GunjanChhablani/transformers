# coding=utf-8
# Copyright 2018 The HuggingFace Inc. team.
#
# Licensed under the Apache License, Version 2.0 (the "License");
# you may not use this file except in compliance with the License.
# You may obtain a copy of the License at
#
#     http://www.apache.org/licenses/LICENSE-2.0
#
# Unless required by applicable law or agreed to in writing, software
# distributed under the License is distributed on an "AS IS" BASIS,
# WITHOUT WARRANTIES OR CONDITIONS OF ANY KIND, either express or implied.
# See the License for the specific language governing permissions and
# limitations under the License.
""" Auto Config class. """
import importlib
import re
import warnings
from collections import OrderedDict
from typing import List, Union

from ...configuration_utils import PretrainedConfig
from ...file_utils import CONFIG_NAME


CONFIG_MAPPING_NAMES = OrderedDict(
    [
        # Add configs here
<<<<<<< HEAD
        ("plbart", "PLBartConfig"),
=======
        ("gptj", "GPTJConfig"),
        ("layoutlmv2", "LayoutLMv2Config"),
>>>>>>> 76c4d8bf
        ("beit", "BeitConfig"),
        ("rembert", "RemBertConfig"),
        ("visual_bert", "VisualBertConfig"),
        ("canine", "CanineConfig"),
        ("roformer", "RoFormerConfig"),
        ("clip", "CLIPConfig"),
        ("bigbird_pegasus", "BigBirdPegasusConfig"),
        ("deit", "DeiTConfig"),
        ("luke", "LukeConfig"),
        ("detr", "DetrConfig"),
        ("gpt_neo", "GPTNeoConfig"),
        ("big_bird", "BigBirdConfig"),
        ("speech_to_text_2", "Speech2Text2Config"),
        ("speech_to_text", "Speech2TextConfig"),
        ("vit", "ViTConfig"),
        ("wav2vec2", "Wav2Vec2Config"),
        ("m2m_100", "M2M100Config"),
        ("convbert", "ConvBertConfig"),
        ("led", "LEDConfig"),
        ("blenderbot-small", "BlenderbotSmallConfig"),
        ("retribert", "RetriBertConfig"),
        ("ibert", "IBertConfig"),
        ("mt5", "MT5Config"),
        ("t5", "T5Config"),
        ("mobilebert", "MobileBertConfig"),
        ("distilbert", "DistilBertConfig"),
        ("albert", "AlbertConfig"),
        ("bert-generation", "BertGenerationConfig"),
        ("camembert", "CamembertConfig"),
        ("xlm-roberta", "XLMRobertaConfig"),
        ("pegasus", "PegasusConfig"),
        ("marian", "MarianConfig"),
        ("mbart", "MBartConfig"),
        ("megatron-bert", "MegatronBertConfig"),
        ("mpnet", "MPNetConfig"),
        ("bart", "BartConfig"),
        ("blenderbot", "BlenderbotConfig"),
        ("reformer", "ReformerConfig"),
        ("longformer", "LongformerConfig"),
        ("roberta", "RobertaConfig"),
        ("deberta-v2", "DebertaV2Config"),
        ("deberta", "DebertaConfig"),
        ("flaubert", "FlaubertConfig"),
        ("fsmt", "FSMTConfig"),
        ("squeezebert", "SqueezeBertConfig"),
        ("hubert", "HubertConfig"),
        ("bert", "BertConfig"),
        ("openai-gpt", "OpenAIGPTConfig"),
        ("gpt2", "GPT2Config"),
        ("transfo-xl", "TransfoXLConfig"),
        ("xlnet", "XLNetConfig"),
        ("xlm-prophetnet", "XLMProphetNetConfig"),
        ("prophetnet", "ProphetNetConfig"),
        ("xlm", "XLMConfig"),
        ("ctrl", "CTRLConfig"),
        ("electra", "ElectraConfig"),
        ("speech-encoder-decoder", "SpeechEncoderDecoderConfig"),
        ("encoder-decoder", "EncoderDecoderConfig"),
        ("funnel", "FunnelConfig"),
        ("lxmert", "LxmertConfig"),
        ("dpr", "DPRConfig"),
        ("layoutlm", "LayoutLMConfig"),
        ("rag", "RagConfig"),
        ("tapas", "TapasConfig"),
        ("splinter", "SplinterConfig"),
    ]
)

CONFIG_ARCHIVE_MAP_MAPPING_NAMES = OrderedDict(
    [
        # Add archive maps here
<<<<<<< HEAD
        ("plbart", "PLBART_PRETRAINED_CONFIG_ARCHIVE_MAP"),
=======
        ("gptj", "GPTJ_PRETRAINED_CONFIG_ARCHIVE_MAP"),
        ("layoutlmv2", "LAYOUTLMV2_PRETRAINED_CONFIG_ARCHIVE_MAP"),
>>>>>>> 76c4d8bf
        ("beit", "BEIT_PRETRAINED_CONFIG_ARCHIVE_MAP"),
        ("rembert", "REMBERT_PRETRAINED_CONFIG_ARCHIVE_MAP"),
        ("visual_bert", "VISUAL_BERT_PRETRAINED_CONFIG_ARCHIVE_MAP"),
        ("canine", "CANINE_PRETRAINED_CONFIG_ARCHIVE_MAP"),
        ("roformer", "ROFORMER_PRETRAINED_CONFIG_ARCHIVE_MAP"),
        ("clip", "CLIP_PRETRAINED_CONFIG_ARCHIVE_MAP"),
        ("bigbird_pegasus", "BIGBIRD_PEGASUS_PRETRAINED_CONFIG_ARCHIVE_MAP"),
        ("deit", "DEIT_PRETRAINED_CONFIG_ARCHIVE_MAP"),
        ("luke", "LUKE_PRETRAINED_CONFIG_ARCHIVE_MAP"),
        ("detr", "DETR_PRETRAINED_CONFIG_ARCHIVE_MAP"),
        ("gpt_neo", "GPT_NEO_PRETRAINED_CONFIG_ARCHIVE_MAP"),
        ("big_bird", "BIG_BIRD_PRETRAINED_CONFIG_ARCHIVE_MAP"),
        ("megatron-bert", "MEGATRON_BERT_PRETRAINED_CONFIG_ARCHIVE_MAP"),
        ("speech_to_text", "SPEECH_TO_TEXT_PRETRAINED_CONFIG_ARCHIVE_MAP"),
        ("speech_to_text_2", "SPEECH_TO_TEXT_2_PRETRAINED_CONFIG_ARCHIVE_MAP"),
        ("vit", "VIT_PRETRAINED_CONFIG_ARCHIVE_MAP"),
        ("wav2vec2", "WAV_2_VEC_2_PRETRAINED_CONFIG_ARCHIVE_MAP"),
        ("m2m_100", "M2M_100_PRETRAINED_CONFIG_ARCHIVE_MAP"),
        ("convbert", "CONVBERT_PRETRAINED_CONFIG_ARCHIVE_MAP"),
        ("led", "LED_PRETRAINED_CONFIG_ARCHIVE_MAP"),
        ("blenderbot-small", "BLENDERBOT_SMALL_PRETRAINED_CONFIG_ARCHIVE_MAP"),
        ("bert", "BERT_PRETRAINED_CONFIG_ARCHIVE_MAP"),
        ("bart", "BART_PRETRAINED_CONFIG_ARCHIVE_MAP"),
        ("blenderbot", "BLENDERBOT_PRETRAINED_CONFIG_ARCHIVE_MAP"),
        ("mbart", "MBART_PRETRAINED_CONFIG_ARCHIVE_MAP"),
        ("openai-gpt", "OPENAI_GPT_PRETRAINED_CONFIG_ARCHIVE_MAP"),
        ("transfo-xl", "TRANSFO_XL_PRETRAINED_CONFIG_ARCHIVE_MAP"),
        ("gpt2", "GPT2_PRETRAINED_CONFIG_ARCHIVE_MAP"),
        ("ctrl", "CTRL_PRETRAINED_CONFIG_ARCHIVE_MAP"),
        ("xlnet", "XLNET_PRETRAINED_CONFIG_ARCHIVE_MAP"),
        ("xlm", "XLM_PRETRAINED_CONFIG_ARCHIVE_MAP"),
        ("roberta", "ROBERTA_PRETRAINED_CONFIG_ARCHIVE_MAP"),
        ("distilbert", "DISTILBERT_PRETRAINED_CONFIG_ARCHIVE_MAP"),
        ("albert", "ALBERT_PRETRAINED_CONFIG_ARCHIVE_MAP"),
        ("camembert", "CAMEMBERT_PRETRAINED_CONFIG_ARCHIVE_MAP"),
        ("t5", "T5_PRETRAINED_CONFIG_ARCHIVE_MAP"),
        ("xlm-roberta", "XLM_ROBERTA_PRETRAINED_CONFIG_ARCHIVE_MAP"),
        ("flaubert", "FLAUBERT_PRETRAINED_CONFIG_ARCHIVE_MAP"),
        ("fsmt", "FSMT_PRETRAINED_CONFIG_ARCHIVE_MAP"),
        ("electra", "ELECTRA_PRETRAINED_CONFIG_ARCHIVE_MAP"),
        ("longformer", "LONGFORMER_PRETRAINED_CONFIG_ARCHIVE_MAP"),
        ("retribert", "RETRIBERT_PRETRAINED_CONFIG_ARCHIVE_MAP"),
        ("funnel", "FUNNEL_PRETRAINED_CONFIG_ARCHIVE_MAP"),
        ("lxmert", "LXMERT_PRETRAINED_CONFIG_ARCHIVE_MAP"),
        ("layoutlm", "LAYOUTLM_PRETRAINED_CONFIG_ARCHIVE_MAP"),
        ("dpr", "DPR_PRETRAINED_CONFIG_ARCHIVE_MAP"),
        ("deberta", "DEBERTA_PRETRAINED_CONFIG_ARCHIVE_MAP"),
        ("deberta-v2", "DEBERTA_V2_PRETRAINED_CONFIG_ARCHIVE_MAP"),
        ("squeezebert", "SQUEEZEBERT_PRETRAINED_CONFIG_ARCHIVE_MAP"),
        ("xlm-prophetnet", "XLM_PROPHETNET_PRETRAINED_CONFIG_ARCHIVE_MAP"),
        ("prophetnet", "PROPHETNET_PRETRAINED_CONFIG_ARCHIVE_MAP"),
        ("mpnet", "MPNET_PRETRAINED_CONFIG_ARCHIVE_MAP"),
        ("tapas", "TAPAS_PRETRAINED_CONFIG_ARCHIVE_MAP"),
        ("ibert", "IBERT_PRETRAINED_CONFIG_ARCHIVE_MAP"),
        ("hubert", "HUBERT_PRETRAINED_CONFIG_ARCHIVE_MAP"),
        ("splinter", "SPLINTER_PRETRAINED_CONFIG_ARCHIVE_MAP"),
    ]
)

MODEL_NAMES_MAPPING = OrderedDict(
    [
        # Add full (and cased) model names here
<<<<<<< HEAD
        ("plbart", "PLBart"),
=======
        ("gptj", "GPT-J"),
>>>>>>> 76c4d8bf
        ("beit", "BeiT"),
        ("rembert", "RemBERT"),
        ("layoutlmv2", "LayoutLMv2"),
        ("visual_bert", "VisualBert"),
        ("canine", "Canine"),
        ("roformer", "RoFormer"),
        ("clip", "CLIP"),
        ("bigbird_pegasus", "BigBirdPegasus"),
        ("deit", "DeiT"),
        ("luke", "LUKE"),
        ("detr", "DETR"),
        ("gpt_neo", "GPT Neo"),
        ("big_bird", "BigBird"),
        ("speech_to_text_2", "Speech2Text2"),
        ("speech_to_text", "Speech2Text"),
        ("vit", "ViT"),
        ("wav2vec2", "Wav2Vec2"),
        ("m2m_100", "M2M100"),
        ("convbert", "ConvBERT"),
        ("led", "LED"),
        ("blenderbot-small", "BlenderbotSmall"),
        ("retribert", "RetriBERT"),
        ("ibert", "I-BERT"),
        ("t5", "T5"),
        ("mobilebert", "MobileBERT"),
        ("distilbert", "DistilBERT"),
        ("albert", "ALBERT"),
        ("bert-generation", "Bert Generation"),
        ("camembert", "CamemBERT"),
        ("xlm-roberta", "XLM-RoBERTa"),
        ("pegasus", "Pegasus"),
        ("blenderbot", "Blenderbot"),
        ("marian", "Marian"),
        ("mbart", "mBART"),
        ("megatron-bert", "MegatronBert"),
        ("bart", "BART"),
        ("reformer", "Reformer"),
        ("longformer", "Longformer"),
        ("roberta", "RoBERTa"),
        ("flaubert", "FlauBERT"),
        ("fsmt", "FairSeq Machine-Translation"),
        ("squeezebert", "SqueezeBERT"),
        ("bert", "BERT"),
        ("openai-gpt", "OpenAI GPT"),
        ("gpt2", "OpenAI GPT-2"),
        ("transfo-xl", "Transformer-XL"),
        ("xlnet", "XLNet"),
        ("xlm", "XLM"),
        ("ctrl", "CTRL"),
        ("electra", "ELECTRA"),
        ("encoder-decoder", "Encoder decoder"),
        ("speech-encoder-decoder", "Speech Encoder decoder"),
        ("funnel", "Funnel Transformer"),
        ("lxmert", "LXMERT"),
        ("deberta-v2", "DeBERTa-v2"),
        ("deberta", "DeBERTa"),
        ("layoutlm", "LayoutLM"),
        ("dpr", "DPR"),
        ("rag", "RAG"),
        ("xlm-prophetnet", "XLMProphetNet"),
        ("prophetnet", "ProphetNet"),
        ("mt5", "mT5"),
        ("mpnet", "MPNet"),
        ("tapas", "TAPAS"),
        ("hubert", "Hubert"),
        ("barthez", "BARThez"),
        ("phobert", "PhoBERT"),
        ("cpm", "CPM"),
        ("bertweet", "Bertweet"),
        ("bert-japanese", "BertJapanese"),
        ("byt5", "ByT5"),
        ("mbart50", "mBART-50"),
        ("splinter", "Splinter"),
    ]
)

SPECIAL_MODEL_TYPE_TO_MODULE_NAME = OrderedDict([("openai-gpt", "openai")])


def model_type_to_module_name(key):
    """Converts a config key to the corresponding module."""
    # Special treatment
    if key in SPECIAL_MODEL_TYPE_TO_MODULE_NAME:
        return SPECIAL_MODEL_TYPE_TO_MODULE_NAME[key]

    return key.replace("-", "_")


def config_class_to_model_type(config):
    """Converts a config class name to the corresponding model type"""
    for key, cls in CONFIG_MAPPING_NAMES.items():
        if cls == config:
            return key
    return None


class _LazyConfigMapping(OrderedDict):
    """
    A dictionary that lazily load its values when they are requested.
    """

    def __init__(self, mapping):
        self._mapping = mapping
        self._modules = {}

    def __getitem__(self, key):
        if key not in self._mapping:
            raise KeyError(key)
        value = self._mapping[key]
        module_name = model_type_to_module_name(key)
        if module_name not in self._modules:
            self._modules[module_name] = importlib.import_module(f".{module_name}", "transformers.models")
        return getattr(self._modules[module_name], value)

    def keys(self):
        return self._mapping.keys()

    def values(self):
        return [self[k] for k in self._mapping.keys()]

    def items(self):
        return [(k, self[k]) for k in self._mapping.keys()]

    def __iter__(self):
        return iter(self._mapping.keys())

    def __contains__(self, item):
        return item in self._mapping


CONFIG_MAPPING = _LazyConfigMapping(CONFIG_MAPPING_NAMES)


class _LazyLoadAllMappings(OrderedDict):
    """
    A mapping that will load all pairs of key values at the first access (either by indexing, requestions keys, values,
    etc.)

    Args:
        mapping: The mapping to load.
    """

    def __init__(self, mapping):
        self._mapping = mapping
        self._initialized = False
        self._data = {}

    def _initialize(self):
        if self._initialized:
            return
        warnings.warn(
            "ALL_PRETRAINED_CONFIG_ARCHIVE_MAP is deprecated and will be removed in v5 of Transformers. "
            "It does not contain all available model checkpoints, far from it. Checkout hf.co/models for that.",
            FutureWarning,
        )

        for model_type, map_name in self._mapping.items():
            module_name = model_type_to_module_name(model_type)
            module = importlib.import_module(f".{module_name}", "transformers.models")
            mapping = getattr(module, map_name)
            self._data.update(mapping)

        self._initialized = True

    def __getitem__(self, key):
        self._initialize()
        return self._data[key]

    def keys(self):
        self._initialize()
        return self._data.keys()

    def values(self):
        self._initialize()
        return self._data.values()

    def items(self):
        self._initialize()
        return self._data.keys()

    def __iter__(self):
        self._initialize()
        return iter(self._data)

    def __contains__(self, item):
        self._initialize()
        return item in self._data


ALL_PRETRAINED_CONFIG_ARCHIVE_MAP = _LazyLoadAllMappings(CONFIG_ARCHIVE_MAP_MAPPING_NAMES)


def _get_class_name(model_class: Union[str, List[str]]):
    if isinstance(model_class, (list, tuple)):
        return " or ".join([f":class:`~transformers.{c}`" for c in model_class if c is not None])
    return f":class:`~transformers.{model_class}`"


def _list_model_options(indent, config_to_class=None, use_model_types=True):
    if config_to_class is None and not use_model_types:
        raise ValueError("Using `use_model_types=False` requires a `config_to_class` dictionary.")
    if use_model_types:
        if config_to_class is None:
            model_type_to_name = {
                model_type: f":class:`~transformers.{config}`" for model_type, config in CONFIG_MAPPING_NAMES.items()
            }
        else:
            model_type_to_name = {
                model_type: _get_class_name(model_class)
                for model_type, model_class in config_to_class.items()
                if model_type in MODEL_NAMES_MAPPING
            }
        lines = [
            f"{indent}- **{model_type}** -- {model_type_to_name[model_type]} ({MODEL_NAMES_MAPPING[model_type]} model)"
            for model_type in sorted(model_type_to_name.keys())
        ]
    else:
        config_to_name = {
            CONFIG_MAPPING_NAMES[config]: _get_class_name(clas)
            for config, clas in config_to_class.items()
            if config in CONFIG_MAPPING_NAMES
        }
        config_to_model_name = {
            config: MODEL_NAMES_MAPPING[model_type] for model_type, config in CONFIG_MAPPING_NAMES.items()
        }
        lines = [
            f"{indent}- :class:`~transformers.{config_name}` configuration class: {config_to_name[config_name]} ({config_to_model_name[config_name]} model)"
            for config_name in sorted(config_to_name.keys())
        ]
    return "\n".join(lines)


def replace_list_option_in_docstrings(config_to_class=None, use_model_types=True):
    def docstring_decorator(fn):
        docstrings = fn.__doc__
        lines = docstrings.split("\n")
        i = 0
        while i < len(lines) and re.search(r"^(\s*)List options\s*$", lines[i]) is None:
            i += 1
        if i < len(lines):
            indent = re.search(r"^(\s*)List options\s*$", lines[i]).groups()[0]
            if use_model_types:
                indent = f"{indent}    "
            lines[i] = _list_model_options(indent, config_to_class=config_to_class, use_model_types=use_model_types)
            docstrings = "\n".join(lines)
        else:
            raise ValueError(
                f"The function {fn} should have an empty 'List options' in its docstring as placeholder, current docstring is:\n{docstrings}"
            )
        fn.__doc__ = docstrings
        return fn

    return docstring_decorator


class AutoConfig:
    r"""
    This is a generic configuration class that will be instantiated as one of the configuration classes of the library
    when created with the :meth:`~transformers.AutoConfig.from_pretrained` class method.

    This class cannot be instantiated directly using ``__init__()`` (throws an error).
    """

    def __init__(self):
        raise EnvironmentError(
            "AutoConfig is designed to be instantiated "
            "using the `AutoConfig.from_pretrained(pretrained_model_name_or_path)` method."
        )

    @classmethod
    def for_model(cls, model_type: str, *args, **kwargs):
        if model_type in CONFIG_MAPPING:
            config_class = CONFIG_MAPPING[model_type]
            return config_class(*args, **kwargs)
        raise ValueError(
            f"Unrecognized model identifier: {model_type}. Should contain one of {', '.join(CONFIG_MAPPING.keys())}"
        )

    @classmethod
    @replace_list_option_in_docstrings()
    def from_pretrained(cls, pretrained_model_name_or_path, **kwargs):
        r"""
        Instantiate one of the configuration classes of the library from a pretrained model configuration.

        The configuration class to instantiate is selected based on the :obj:`model_type` property of the config object
        that is loaded, or when it's missing, by falling back to using pattern matching on
        :obj:`pretrained_model_name_or_path`:

        List options

        Args:
            pretrained_model_name_or_path (:obj:`str` or :obj:`os.PathLike`):
                Can be either:

                    - A string, the `model id` of a pretrained model configuration hosted inside a model repo on
                      huggingface.co. Valid model ids can be located at the root-level, like ``bert-base-uncased``, or
                      namespaced under a user or organization name, like ``dbmdz/bert-base-german-cased``.
                    - A path to a `directory` containing a configuration file saved using the
                      :meth:`~transformers.PretrainedConfig.save_pretrained` method, or the
                      :meth:`~transformers.PreTrainedModel.save_pretrained` method, e.g., ``./my_model_directory/``.
                    - A path or url to a saved configuration JSON `file`, e.g.,
                      ``./my_model_directory/configuration.json``.
            cache_dir (:obj:`str` or :obj:`os.PathLike`, `optional`):
                Path to a directory in which a downloaded pretrained model configuration should be cached if the
                standard cache should not be used.
            force_download (:obj:`bool`, `optional`, defaults to :obj:`False`):
                Whether or not to force the (re-)download the model weights and configuration files and override the
                cached versions if they exist.
            resume_download (:obj:`bool`, `optional`, defaults to :obj:`False`):
                Whether or not to delete incompletely received files. Will attempt to resume the download if such a
                file exists.
            proxies (:obj:`Dict[str, str]`, `optional`):
                A dictionary of proxy servers to use by protocol or endpoint, e.g., :obj:`{'http': 'foo.bar:3128',
                'http://hostname': 'foo.bar:4012'}`. The proxies are used on each request.
            revision(:obj:`str`, `optional`, defaults to :obj:`"main"`):
                The specific model version to use. It can be a branch name, a tag name, or a commit id, since we use a
                git-based system for storing models and other artifacts on huggingface.co, so ``revision`` can be any
                identifier allowed by git.
            return_unused_kwargs (:obj:`bool`, `optional`, defaults to :obj:`False`):
                If :obj:`False`, then this function returns just the final configuration object.

                If :obj:`True`, then this functions returns a :obj:`Tuple(config, unused_kwargs)` where `unused_kwargs`
                is a dictionary consisting of the key/value pairs whose keys are not configuration attributes: i.e.,
                the part of ``kwargs`` which has not been used to update ``config`` and is otherwise ignored.
            kwargs(additional keyword arguments, `optional`):
                The values in kwargs of any keys which are configuration attributes will be used to override the loaded
                values. Behavior concerning key/value pairs whose keys are *not* configuration attributes is controlled
                by the ``return_unused_kwargs`` keyword parameter.

        Examples::

            >>> from transformers import AutoConfig

            >>> # Download configuration from huggingface.co and cache.
            >>> config = AutoConfig.from_pretrained('bert-base-uncased')

            >>> # Download configuration from huggingface.co (user-uploaded) and cache.
            >>> config = AutoConfig.from_pretrained('dbmdz/bert-base-german-cased')

            >>> # If configuration file is in a directory (e.g., was saved using `save_pretrained('./test/saved_model/')`).
            >>> config = AutoConfig.from_pretrained('./test/bert_saved_model/')

            >>> # Load a specific configuration file.
            >>> config = AutoConfig.from_pretrained('./test/bert_saved_model/my_configuration.json')

            >>> # Change some config attributes when loading a pretrained config.
            >>> config = AutoConfig.from_pretrained('bert-base-uncased', output_attentions=True, foo=False)
            >>> config.output_attentions
            True
            >>> config, unused_kwargs = AutoConfig.from_pretrained('bert-base-uncased', output_attentions=True, foo=False, return_unused_kwargs=True)
            >>> config.output_attentions
            True
            >>> config.unused_kwargs
            {'foo': False}
        """
        kwargs["_from_auto"] = True
        config_dict, _ = PretrainedConfig.get_config_dict(pretrained_model_name_or_path, **kwargs)
        if "model_type" in config_dict:
            config_class = CONFIG_MAPPING[config_dict["model_type"]]
            return config_class.from_dict(config_dict, **kwargs)
        else:
            # Fallback: use pattern matching on the string.
            for pattern, config_class in CONFIG_MAPPING.items():
                if pattern in str(pretrained_model_name_or_path):
                    return config_class.from_dict(config_dict, **kwargs)

        raise ValueError(
            f"Unrecognized model in {pretrained_model_name_or_path}. "
            f"Should have a `model_type` key in its {CONFIG_NAME}, or contain one of the following strings "
            f"in its name: {', '.join(CONFIG_MAPPING.keys())}"
        )<|MERGE_RESOLUTION|>--- conflicted
+++ resolved
@@ -26,12 +26,9 @@
 CONFIG_MAPPING_NAMES = OrderedDict(
     [
         # Add configs here
-<<<<<<< HEAD
         ("plbart", "PLBartConfig"),
-=======
         ("gptj", "GPTJConfig"),
         ("layoutlmv2", "LayoutLMv2Config"),
->>>>>>> 76c4d8bf
         ("beit", "BeitConfig"),
         ("rembert", "RemBertConfig"),
         ("visual_bert", "VisualBertConfig"),
@@ -103,12 +100,9 @@
 CONFIG_ARCHIVE_MAP_MAPPING_NAMES = OrderedDict(
     [
         # Add archive maps here
-<<<<<<< HEAD
         ("plbart", "PLBART_PRETRAINED_CONFIG_ARCHIVE_MAP"),
-=======
         ("gptj", "GPTJ_PRETRAINED_CONFIG_ARCHIVE_MAP"),
         ("layoutlmv2", "LAYOUTLMV2_PRETRAINED_CONFIG_ARCHIVE_MAP"),
->>>>>>> 76c4d8bf
         ("beit", "BEIT_PRETRAINED_CONFIG_ARCHIVE_MAP"),
         ("rembert", "REMBERT_PRETRAINED_CONFIG_ARCHIVE_MAP"),
         ("visual_bert", "VISUAL_BERT_PRETRAINED_CONFIG_ARCHIVE_MAP"),
@@ -171,11 +165,8 @@
 MODEL_NAMES_MAPPING = OrderedDict(
     [
         # Add full (and cased) model names here
-<<<<<<< HEAD
         ("plbart", "PLBart"),
-=======
         ("gptj", "GPT-J"),
->>>>>>> 76c4d8bf
         ("beit", "BeiT"),
         ("rembert", "RemBERT"),
         ("layoutlmv2", "LayoutLMv2"),
